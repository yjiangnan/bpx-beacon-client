--- conflicted
+++ resolved
@@ -25,279 +25,294 @@
 
 log = logging.getLogger(__name__)
 
-# Global object that stores all connections
-global_connections: PeerConnections = PeerConnections([])
-
-
-async def stream_reader_writer_to_connection(pair: Tuple[asyncio.StreamReader, asyncio.StreamWriter],
-                                             connection_type: NodeType, server_port: int) -> Connection:
-    """
-    Maps a pair of (StreamReader, StreamWriter) to a Connection object,
-    which also stores the type of connection (str). It is also added to the global list.
-    """
-    sr, sw = pair
-    con = Connection(connection_type, sr, sw, server_port)
-
-    log.info(f"Connection with {connection_type} {con.get_peername()} established")
-    return con
-
-
-async def connection_to_outbound(connection: Connection,
-                                 on_connect: Callable[[], AsyncGenerator[OutboundMessage, None]]) -> AsyncGenerator[
-            Tuple[Connection, OutboundMessage], None]:
-    """
-    Async generator which calls the on_connect async generator method, and yields any outbound messages.
-    """
-    async for outbound_message in on_connect():
-        yield connection, outbound_message
-
-
-async def perform_handshake(connection: Connection) -> AsyncGenerator[Optional[Connection], None]:
-    """
-    Performs handshake with this new connection, and yields the connection. If the handshake
-    is unsuccessful, or we already have a connection with this peer, the connection is closed,
-    and nothing is yielded.
-    """
-
-    # Send handshake message
-    node_id: bytes32 = create_node_id(connection)
-    outbound_handshake = Message("handshake", Handshake(protocol_version, node_id))
-    await connection.send(outbound_handshake)
-
-    try:
-        # Read handshake message
-        full_message = await connection.read_one_message()
-        inbound_handshake = full_message.data
-        if full_message.function != "handshake" or not inbound_handshake:
-            raise InvalidHandshake("Invalid handshake")
-
-        # Makes sure that we only start one connection with each peer
-        async with global_connections.get_lock():
-            connection.node_id = inbound_handshake.node_id
-            if global_connections.have_connection_no_lock(connection):
-                raise DuplicateConnection(f"Duplicate connection to {connection}")
-
-            await global_connections.add_no_lock(connection)
-
-        # Send Ack message
-        await connection.send(Message("handshake_ack", HandshakeAck()))
-
-        # Read Ack message
-        full_message = await connection.read_one_message()
-        if full_message.function != "handshake_ack":
-            raise InvalidAck("Invalid ack")
-
-        if inbound_handshake.version != protocol_version:
-            raise IncompatibleProtocolVersion(f"Our node version {protocol_version} is not compatible with peer\
-                    {connection} version {inbound_handshake.version}")
-
-        log.info((f"Handshake with {connection.connection_type} {connection.get_peername()} {connection.node_id}"
-                  f" established"))
-        # Only yield a connection if the handshake is succesful and the connection is not a duplicate.
-        yield connection
-
-<<<<<<< HEAD
-    except (IncompatibleProtocolVersion, InvalidHandshake, DuplicateConnection, asyncio.IncompleteReadError) as e:
-=======
-    except (IncompatibleProtocolVersion, InvalidAck, DuplicateConnection, InvalidHandshake) as e:
->>>>>>> 499be900
-        log.warning(f"{e}")
-        yield None
-
-
-async def connection_to_message(connection: Optional[Connection]) -> AsyncGenerator[Tuple[Connection, Message], None]:
-    """
-    Async generator which yields complete binary messages from connections,
-    along with a streamwriter to send back responses. On EOF received, the connection
-    is removed from the global list.
-    """
-    if connection is not None:
-        try:
-            while not connection.reader.at_eof():
-                message = await connection.read_one_message()
-                # Read one message at a time, forever
-                yield (connection, message)
-        except asyncio.IncompleteReadError:
-            log.warning(f"Received EOF from {connection.get_peername()}, closing connection.")
-        except ConnectionError:
-            log.warning(f"Connection error by peer {connection.get_peername()}, closing connection.")
-        finally:
-            # Removes the connection from the global list, so we don't try to send things to it
-            await global_connections.close(connection)
-
-
-async def handle_message(pair: Tuple[Connection, Message], api: Any) -> AsyncGenerator[
-        Tuple[Connection, OutboundMessage], None]:
-    """
-    Async generator which takes messages, parses, them, executes the right
-    api function, and yields responses (to same connection, propagated, etc).
-    """
-    connection, full_message = pair
-    try:
-        f = getattr(api, full_message.function)
-        if f is not None:
-            result = f(full_message.data)
-            if isinstance(result, AsyncGenerator):
-                async for outbound_message in result:
-                    yield connection, outbound_message
-            else:
-                await result
+
+class ChiaServer:
+    global_connections: PeerConnections = PeerConnections([])
+    aiters: List[push_aiter] = []
+
+    def __init__(self, port: int, api: Any, connection_type: NodeType):
+        self.port = port
+        self.api = api
+        self.connection_type = connection_type
+        self.outbound_aiter = None
+
+    async def start(self, host: str,
+                    on_connect: Optional[Callable[[], AsyncGenerator[OutboundMessage, None]]] = None) -> asyncio.Task:
+        """
+        Starts a server in the corresponding host and port, which serves the API provided. The connection
+        specifies the type of clients that the server will talk to. Returns a task that will run forever,
+        as well as a push_aiter that can be used to send messages to clients.
+        Client connections are stored in the global_connections object as they are created.
+        """
+        # if outb
+        await self.global_connections.initialize()
+        outbound_aiter = push_aiter()
+
+        aiter = await start_server_aiter(self.port, host=host, reuse_address=True)
+        self.aiters.append(aiter)
+        self.aiters.append(outbound_aiter)
+        log.info(f"Server started at {host}:{self.port}")
+        return await self.initialize_pipeline(aiter, self.api, self.port, self.connection_type,
+                                              on_connect, outbound_aiter, False)
+
+    async def connect_to(self, target_node: PeerInfo) -> asyncio.Task:
+        """
+        Initiates a connection to the corresponding host and port, which serves the API provided. The connection
+        specifies the type of clients that the server will talk to. Returns a task that will run forever,
+        as well as a push_aiter that can be used to send messages to server. Performs several retries
+        if connection fails.
+        The server connection is stored in the global_connections object after it is created.
+        """
+        outbound_aiter = push_aiter()
+
+        total_time: int = 0
+        succeeded: bool = False
+        async with self.global_connections.get_lock():
+            if any(((c.peer_host == target_node.host and c.peer_port == target_node.port)
+                    or (c.node_id == target_node.node_id))
+                    for c in await self.global_connections.get_connections()):
+                raise RuntimeError("Already have connection to {target_host}")
+        for _ in range(0, TOTAL_RETRY_SECONDS, RETRY_INTERVAL):
+            try:
+                reader, writer = await asyncio.open_connection(target_node.host, target_node.port)
+                succeeded = True
+            except ConnectionRefusedError:
+                log.warning(f"Connection to {target_node.host}:{target_node.port} refused.")
+                await asyncio.sleep(RETRY_INTERVAL)
+                total_time += RETRY_INTERVAL
+                continue
+        aiter = push_aiter()
+        if succeeded:
+            aiter.push((reader, writer))
+            self.aiters.append(aiter)
+            self.aiters.append(outbound_aiter)
+            return await self.initialize_pipeline(aiter, self.api, self.port, self.connection_type,
+                                                  None, outbound_aiter, True)
         else:
-            log.error(f'Invalid message: {full_message.function} from {connection.get_peername()}')
-    except Exception as e:
-        log.error(f"Error {e}, closing connection {connection}")
-        await global_connections.close(connection)
-
-
-async def expand_outbound_messages(pair: Tuple[Connection, OutboundMessage]) -> AsyncGenerator[
-        Tuple[Connection, Message], None]:
-    """
-    Expands each of the outbound messages into it's own message.
-    """
-    connection, outbound_message = pair
-
-    if connection and outbound_message.delivery_method == Delivery.RESPOND:
-        # Only select this peer.
-        yield connection, outbound_message.message
-    elif outbound_message.delivery_method == Delivery.RANDOM:
-        # Select a random peer.
-        to_yield_single: Tuple[Connection, Message]
-        async with global_connections.get_lock():
-            typed_peers: List[Connection] = [peer for peer in await global_connections.get_connections()
-                                             if peer.connection_type == outbound_message.peer_type]
-            if len(typed_peers) == 0:
-                return
-            to_yield_single = (random.choice(typed_peers), outbound_message.message)
-        yield to_yield_single
-    elif (outbound_message.delivery_method == Delivery.BROADCAST or
-          outbound_message.delivery_method == Delivery.BROADCAST_TO_OTHERS):
-        # Broadcast to all peers.
-        to_yield: List[Tuple[Connection, Message]] = []
-        async with global_connections.get_lock():
-            for peer in await global_connections.get_connections():
-                if peer.connection_type == outbound_message.peer_type:
-                    if peer == connection:
-                        if outbound_message.delivery_method == Delivery.BROADCAST:
-                            to_yield.append((peer, outbound_message.message))
-                    else:
-                        to_yield.append((peer, outbound_message.message))
-        for item in to_yield:
-            yield item
-
-
-async def initialize_pipeline(aiter,
-                              api: Any, server_port: int, connection_type: NodeType,
-                              on_connect: Callable[[], AsyncGenerator[OutboundMessage, None]] = None,
-                              outbound_aiter=None,
-                              wait_for_handshake=False) -> asyncio.Task:
-
-    # Maps a stream reader and writer to connection object
-    connections_aiter = map_aiter(partial_func.partial_async(stream_reader_writer_to_connection,
-                                                             connection_type, server_port), aiter)
-    # Performs a handshake with the peer
-    handshaked_connections_aiter = join_aiters(map_aiter(perform_handshake, connections_aiter))
-    forker = aiter_forker(handshaked_connections_aiter)
-    handshake_finished_1 = forker.fork(is_active=True)
-    handshake_finished_2 = forker.fork(is_active=True)
-    handshake_finished_3 = forker.fork(is_active=True)
-
-    # Reads messages one at a time from the TCP connection
-    messages_aiter = join_aiters(parallel_map_aiter(connection_to_message, handshake_finished_1, 100))
-
-    # Handles each message one at a time, and yields responses to send back or broadcast
-    responses_aiter = join_aiters(parallel_map_aiter(
-        partial_func.partial_async_gen(handle_message, api),
-        messages_aiter, 100))
-
-    if on_connect is not None:
-        # Uses a forked aiter, and calls the on_connect function to send some initial messages
-        # as soon as the connection is established
-
-        on_connect_outbound_aiter = join_aiters(parallel_map_aiter(
-            partial_func.partial_async_gen(connection_to_outbound, on_connect), handshake_finished_2, 100))
-
-        responses_aiter = join_aiters(iter_to_aiter([responses_aiter, on_connect_outbound_aiter]))
-    if outbound_aiter is not None:
-        # Includes messages sent using the argument outbound_aiter, which are not triggered by
-        # network messages, but rather the node itself. (i.e: initialization, timer, etc).
-        outbound_aiter_mapped = map_aiter(lambda x: (None, x), outbound_aiter)
-        responses_aiter = join_aiters(iter_to_aiter([responses_aiter, outbound_aiter_mapped]))
-
-    # For each outbound message, replicate for each peer that we need to send to
-    expanded_messages_aiter = join_aiters(parallel_map_aiter(
-        expand_outbound_messages, responses_aiter, 100))
-
-    # This will run forever. Sends each message through the TCP connection, using the
-    # length encoding and CBOR serialization
-    async def serve_forever():
-        try:
+            aiter.stop()
+
+            async def empty():
+                pass
+            return asyncio.create_task(asyncio.Task(empty()))
+
+    async def close(self):
+        await self.global_connections.close_all_connections()
+        self.server.close()
+        await self.server.wait_closed()
+        for aiter in self.aiters:
+            aiter.stop()
+
+    async def process_message(self, outbound_message: OutboundMessage):
+        assert len(self.aiters) > 0
+        self.aiters[0].push(outbound_message)
+
+    async def initialize_pipeline(self, aiter,
+                                  api: Any, server_port: int, connection_type: NodeType,
+                                  on_connect: Callable[[], AsyncGenerator[OutboundMessage, None]] = None,
+                                  outbound_aiter=None,
+                                  wait_for_handshake=False) -> asyncio.Task:
+
+        # Maps a stream reader and writer to connection object
+        connections_aiter = map_aiter(partial_func.partial_async(self.stream_reader_writer_to_connection,
+                                                                 connection_type, server_port), aiter)
+        # Performs a handshake with the peer
+        handshaked_connections_aiter = join_aiters(map_aiter(self.perform_handshake, connections_aiter))
+        forker = aiter_forker(handshaked_connections_aiter)
+        handshake_finished_1 = forker.fork(is_active=True)
+        handshake_finished_2 = forker.fork(is_active=True)
+        handshake_finished_3 = forker.fork(is_active=True)
+
+        # Reads messages one at a time from the TCP connection
+        messages_aiter = join_aiters(parallel_map_aiter(self.connection_to_message, handshake_finished_1, 100))
+
+        # Handles each message one at a time, and yields responses to send back or broadcast
+        responses_aiter = join_aiters(parallel_map_aiter(
+            partial_func.partial_async_gen(self.handle_message, api),
+            messages_aiter, 100))
+
+        if on_connect is not None:
+            # Uses a forked aiter, and calls the on_connect function to send some initial messages
+            # as soon as the connection is established
+
+            on_connect_outbound_aiter = join_aiters(parallel_map_aiter(
+                partial_func.partial_async_gen(self.connection_to_outbound, on_connect), handshake_finished_2, 100))
+
+            responses_aiter = join_aiters(iter_to_aiter([responses_aiter, on_connect_outbound_aiter]))
+        if outbound_aiter is not None:
+            # Includes messages sent using the argument outbound_aiter, which are not triggered by
+            # network messages, but rather the node itself. (i.e: initialization, timer, etc).
+            outbound_aiter_mapped = map_aiter(lambda x: (None, x), outbound_aiter)
+            responses_aiter = join_aiters(iter_to_aiter([responses_aiter, outbound_aiter_mapped]))
+
+        # For each outbound message, replicate for each peer that we need to send to
+        expanded_messages_aiter = join_aiters(parallel_map_aiter(
+            self.expand_outbound_messages, responses_aiter, 100))
+
+        # This will run forever. Sends each message through the TCP connection, using the
+        # length encoding and CBOR serialization
+        async def serve_forever():
             async for connection, message in expanded_messages_aiter:
                 log.info(f"-> {message.function} to peer {connection.get_peername()}")
                 try:
                     await connection.send(message)
                 except ConnectionResetError:
                     log.error(f"Cannot write to {connection}, already closed")
-        except asyncio.CancelledError:
-            await global_connections.close_all_connections()
-            raise
-
-    # We will return a task for this, so user of start_chia_server or start_chia_client can wait until
-    # the server is closed.
-    ret_task = asyncio.create_task(serve_forever())
-
-    if wait_for_handshake:
-        # Waits for the handshake with the first connection
-        async for _ in handshake_finished_3:
-            break
-
-    return ret_task
-
-
-async def start_chia_server(host: str, port: int, api: Any, connection_type: NodeType,
-                            on_connect: Optional[Callable[[], AsyncGenerator[OutboundMessage, None]]] = None) -> Tuple[
-        asyncio.Task, push_aiter]:
-    """
-    Starts a server in the corresponding host and port, which serves the API provided. The connection
-    specifies the type of clients that the server will talk to. Returns a task that will run forever,
-    as well as a push_aiter that can be used to send messages to clients.
-    Client connections are stored in the global_connections object as they are created.
-    """
-    outbound_aiter = push_aiter()
-
-    _, aiter = await start_server_aiter(port, host=host, reuse_address=True)
-    log.info(f"Server started at {host}:{port}")
-    return (await initialize_pipeline(aiter, api, port, connection_type, on_connect, outbound_aiter, False),
-            outbound_aiter)
-
-
-async def start_chia_client(target_node: PeerInfo,
-                            server_port: int,
-                            api: Any, connection_type: NodeType) -> Tuple[
-        asyncio.Task, push_aiter]:
-    """
-    Initiates a connection to the corresponding host and port, which serves the API provided. The connection
-    specifies the type of clients that the server will talk to. Returns a task that will run forever,
-    as well as a push_aiter that can be used to send messages to server. Performs several retries
-    if connection fails.
-    The server connection is stored in the global_connections object after it is created.
-    """
-    outbound_aiter = push_aiter()
-
-    total_time: int = 0
-    for _ in range(0, TOTAL_RETRY_SECONDS, RETRY_INTERVAL):
+
+        # We will return a task for this, so user of start_chia_server or start_chia_client can wait until
+        # the server is closed.
+        ret_task = asyncio.create_task(serve_forever())
+
+        if wait_for_handshake:
+            # Waits for the handshake with the first connection
+            async for _ in handshake_finished_3:
+                break
+
+        return ret_task
+
+    async def stream_reader_writer_to_connection(self, pair: Tuple[asyncio.StreamReader, asyncio.StreamWriter],
+                                                 connection_type: NodeType, server_port: int) -> Connection:
+        """
+        Maps a pair of (StreamReader, StreamWriter) to a Connection object,
+        which also stores the type of connection (str). It is also added to the global list.
+        """
+        sr, sw = pair
+        con = Connection(connection_type, sr, sw, server_port)
+
+        log.info(f"Connection with {connection_type} {con.get_peername()} established")
+        return con
+
+    async def connection_to_outbound(self, connection: Connection,
+                                     on_connect: Callable[[], AsyncGenerator[OutboundMessage, None]]) -> AsyncGenerator[
+                    Tuple[Connection, OutboundMessage], None]:
+        """
+        Async generator which calls the on_connect async generator method, and yields any outbound messages.
+        """
+        async for outbound_message in on_connect():
+            yield connection, outbound_message
+
+    async def perform_handshake(self, connection: Connection) -> AsyncGenerator[Optional[Connection], None]:
+        """
+        Performs handshake with this new connection, and yields the connection. If the handshake
+        is unsuccessful, or we already have a connection with this peer, the connection is closed,
+        and nothing is yielded.
+        """
+
+        # Send handshake message
+        node_id: bytes32 = create_node_id(connection)
+        outbound_handshake = Message("handshake", Handshake(protocol_version, node_id))
+        await connection.send(outbound_handshake)
+
         try:
-            async with global_connections.get_lock():
-                if any(((c.peer_host == target_node.host and c.peer_port == target_node.port)
-                        or (c.node_id == target_node.node_id))
-                        for c in await global_connections.get_connections()):
-                    raise RuntimeError("Already have connection to {target_host}")
-            reader, writer = await asyncio.open_connection(target_node.host, target_node.port)
-            aiter = push_aiter()
-            aiter.push((reader, writer))
-            return (await initialize_pipeline(aiter, api, server_port, connection_type, None, outbound_aiter, True),
-                    outbound_aiter)
-        except ConnectionRefusedError:
-            log.warning(f"Connection to {target_node.host}:{target_node.port} refused.")
-            await asyncio.sleep(RETRY_INTERVAL)
-        total_time += RETRY_INTERVAL
-    raise asyncio.CancelledError(f"Failed to connect to {connection_type} at {target_node.host}:{target_node.port}")+            # Read handshake message
+            full_message = await connection.read_one_message()
+            inbound_handshake = full_message.data
+            if full_message.function != "handshake" or not inbound_handshake:
+                raise InvalidHandshake("Invalid handshake")
+
+            # Makes sure that we only start one connection with each peer
+            async with self.global_connections.get_lock():
+                connection.node_id = inbound_handshake.node_id
+                if self.global_connections.have_connection_no_lock(connection):
+                    raise DuplicateConnection(f"Duplicate connection to {connection}")
+
+                await self.global_connections.add_no_lock(connection)
+
+            # Send Ack message
+            await connection.send(Message("handshake_ack", HandshakeAck()))
+
+            # Read Ack message
+            full_message = await connection.read_one_message()
+            if full_message.function != "handshake_ack":
+                raise InvalidAck("Invalid ack")
+
+            if inbound_handshake.version != protocol_version:
+                raise IncompatibleProtocolVersion(f"Our node version {protocol_version} is not compatible with peer\
+                        {connection} version {inbound_handshake.version}")
+
+            log.info((f"Handshake with {connection.connection_type} {connection.get_peername()} {connection.node_id}"
+                      f" established"))
+            # Only yield a connection if the handshake is succesful and the connection is not a duplicate.
+            yield connection
+
+        except (IncompatibleProtocolVersion, InvalidAck, DuplicateConnection,
+                InvalidHandshake, asyncio.IncompleteReadError) as e:
+            log.warning(f"{e}")
+            yield None
+
+    async def connection_to_message(self, connection: Optional[Connection]) -> AsyncGenerator[
+                    Tuple[Connection, Message], None]:
+        """
+        Async generator which yields complete binary messages from connections,
+        along with a streamwriter to send back responses. On EOF received, the connection
+        is removed from the global list.
+        """
+        if connection is not None:
+            try:
+                while not connection.reader.at_eof():
+                    message = await connection.read_one_message()
+                    # Read one message at a time, forever
+                    yield (connection, message)
+            except asyncio.IncompleteReadError:
+                log.warning(f"Received EOF from {connection.get_peername()}, closing connection.")
+            except ConnectionError:
+                log.warning(f"Connection error by peer {connection.get_peername()}, closing connection.")
+            finally:
+                # Removes the connection from the global list, so we don't try to send things to it
+                await self.global_connections.close(connection)
+
+    async def handle_message(self, pair: Tuple[Connection, Message], api: Any) -> AsyncGenerator[
+            Tuple[Connection, OutboundMessage], None]:
+        """
+        Async generator which takes messages, parses, them, executes the right
+        api function, and yields responses (to same connection, propagated, etc).
+        """
+        connection, full_message = pair
+        try:
+            f = getattr(api, full_message.function)
+            if f is not None:
+                result = f(full_message.data)
+                if isinstance(result, AsyncGenerator):
+                    async for outbound_message in result:
+                        yield connection, outbound_message
+                else:
+                    await result
+            else:
+                log.error(f'Invalid message: {full_message.function} from {connection.get_peername()}')
+        except Exception as e:
+            log.error(f"Error {e}, closing connection {connection}")
+            await self.global_connections.close(connection)
+
+    async def expand_outbound_messages(self, pair: Tuple[Connection, OutboundMessage]) -> AsyncGenerator[
+            Tuple[Connection, Message], None]:
+        """
+        Expands each of the outbound messages into it's own message.
+        """
+        connection, outbound_message = pair
+
+        if connection and outbound_message.delivery_method == Delivery.RESPOND:
+            # Only select this peer.
+            yield connection, outbound_message.message
+        elif outbound_message.delivery_method == Delivery.RANDOM:
+            # Select a random peer.
+            to_yield_single: Tuple[Connection, Message]
+            async with self.global_connections.get_lock():
+                typed_peers: List[Connection] = [peer for peer in await self.global_connections.get_connections()
+                                                 if peer.connection_type == outbound_message.peer_type]
+                if len(typed_peers) == 0:
+                    return
+                to_yield_single = (random.choice(typed_peers), outbound_message.message)
+            yield to_yield_single
+        elif (outbound_message.delivery_method == Delivery.BROADCAST or
+              outbound_message.delivery_method == Delivery.BROADCAST_TO_OTHERS):
+            # Broadcast to all peers.
+            to_yield: List[Tuple[Connection, Message]] = []
+            async with self.global_connections.get_lock():
+                for peer in await self.global_connections.get_connections():
+                    if peer.connection_type == outbound_message.peer_type:
+                        if peer == connection:
+                            if outbound_message.delivery_method == Delivery.BROADCAST:
+                                to_yield.append((peer, outbound_message.message))
+                        else:
+                            to_yield.append((peer, outbound_message.message))
+            for item in to_yield:
+                yield item
