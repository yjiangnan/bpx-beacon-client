--- conflicted
+++ resolved
@@ -471,30 +471,6 @@
         return keys_present
 
     @staticmethod
-<<<<<<< HEAD
-    def migrate_legacy_keys_silently():
-        """
-        Migrates keys silently, without prompting the user. Requires that keyring.yaml already exists.
-        Does not attempt to delete migrated keys from their old location.
-        """
-        if Keychain.needs_migration():
-            raise RuntimeError("Full keyring migration is required. Cannot run silently.")
-
-        keys_to_migrate, _ = Keychain.get_keys_needing_migration()
-        if len(keys_to_migrate) > 0:
-            keychain = Keychain()
-            for _, seed_bytes in keys_to_migrate:
-                mnemonic = bytes_to_mnemonic(seed_bytes)
-                keychain.add_private_key(mnemonic)
-
-            if not Keychain.verify_keys_present(keys_to_migrate):
-                raise RuntimeError("Failed to migrate keys. Legacy keyring left intact.")
-
-        Keychain.mark_migration_checked_for_current_version()
-
-    @staticmethod
-=======
->>>>>>> 92252369
     def passphrase_is_optional() -> bool:
         """
         Returns whether a user-supplied passphrase is optional, as specified by the passphrase requirements.
