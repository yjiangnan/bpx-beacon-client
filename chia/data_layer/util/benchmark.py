--- conflicted
+++ resolved
@@ -4,6 +4,7 @@
 import tempfile
 import time
 from pathlib import Path
+from random import Random
 from typing import Dict, Optional
 
 import aiosqlite
@@ -11,12 +12,7 @@
 from chia.data_layer.data_layer_util import Side, TerminalNode, leaf_hash
 from chia.data_layer.data_store import DataStore
 from chia.types.blockchain_format.sized_bytes import bytes32
-<<<<<<< HEAD
-from chia.data_layer.data_layer_util import Side, TerminalNode, leaf_hash
-from random import Random
-=======
 from chia.util.db_wrapper import DBWrapper
->>>>>>> 926ed2e5
 
 
 async def generate_datastore(num_nodes: int, slow_mode: bool) -> None:
