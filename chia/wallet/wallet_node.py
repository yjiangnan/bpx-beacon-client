import asyncio
import dataclasses
import json
import logging
import random
import time
import traceback
from pathlib import Path
from typing import Any, Callable, Dict, Iterator, List, Optional, Set, Tuple

from blspy import AugSchemeMPL, PrivateKey, G2Element, G1Element
from packaging.version import Version

from chia.consensus.block_record import BlockRecord
from chia.consensus.blockchain import ReceiveBlockResult
from chia.consensus.constants import ConsensusConstants
from chia.daemon.keychain_proxy import (
    KeychainProxy,
    KeychainProxyConnectionFailure,
    KeyringIsEmpty,
    connect_to_keychain_and_validate,
    wrap_local_keychain,
)
from chia.protocols import wallet_protocol
from chia.protocols.full_node_protocol import RequestProofOfWeight, RespondProofOfWeight
from chia.protocols.protocol_message_types import ProtocolMessageTypes
from chia.protocols.wallet_protocol import (
    CoinState,
    RespondBlockHeader,
    RespondToCoinUpdates,
    RespondToPhUpdates,
)
from chia.server.node_discovery import WalletPeers
from chia.server.outbound_message import Message, NodeType, make_msg
from chia.server.peer_store_resolver import PeerStoreResolver
from chia.server.server import ChiaServer
from chia.server.ws_connection import WSChiaConnection
from chia.types.blockchain_format.coin import Coin
from chia.types.blockchain_format.sized_bytes import bytes32
from chia.types.blockchain_format.sub_epoch_summary import SubEpochSummary
from chia.types.coin_spend import CoinSpend
from chia.types.header_block import HeaderBlock
from chia.types.mempool_inclusion_status import MempoolInclusionStatus
from chia.types.peer_info import PeerInfo
from chia.types.weight_proof import WeightProof
from chia.util.byte_types import hexstr_to_bytes
from chia.util.chunks import chunks
from chia.util.config import WALLET_PEERS_PATH_KEY_DEPRECATED
from chia.util.default_root import STANDALONE_ROOT_PATH
from chia.util.ints import uint32, uint64
from chia.util.keychain import Keychain, KeyringIsLocked
from chia.util.path import path_from_root
from chia.util.profiler import profile_task
from chia.wallet.transaction_record import TransactionRecord
from chia.wallet.util.new_peak_queue import NewPeakItem, NewPeakQueue, NewPeakQueueTypes
from chia.wallet.util.peer_request_cache import PeerRequestCache, can_use_peer_request_cache
from chia.wallet.util.wallet_sync_utils import (
    fetch_header_blocks_in_range,
    fetch_last_tx_from_peer,
    last_change_height_cs,
    request_and_validate_additions,
    request_and_validate_removals,
    request_header_blocks,
    subscribe_to_coin_updates,
    subscribe_to_phs,
)
from chia.wallet.wallet_action import WalletAction
from chia.wallet.wallet_coin_record import WalletCoinRecord
from chia.wallet.wallet_state_manager import WalletStateManager
from chia.wallet.wallet_weight_proof_handler import get_wp_fork_point


@dataclasses.dataclass
class WalletNode:
    config: Dict
    root_path: Path
    constants: ConsensusConstants
    local_keychain: Optional[Keychain] = None

    log: logging.Logger = logging.getLogger(__name__)

    # Normal operation data
    cached_blocks: Dict = dataclasses.field(default_factory=dict)
    future_block_hashes: Dict = dataclasses.field(default_factory=dict)

    # Sync data
    proof_hashes: List = dataclasses.field(default_factory=list)
    state_changed_callback: Optional[Callable] = None
    _wallet_state_manager: Optional[WalletStateManager] = None
    _server: Optional[ChiaServer] = None
    wsm_close_task: Optional[asyncio.Task] = None
    sync_task: Optional[asyncio.Task] = None
    logged_in_fingerprint: Optional[int] = None
    peer_task: Optional[asyncio.Task] = None
    logged_in: bool = False
    _keychain_proxy: Optional[KeychainProxy] = None
    height_to_time: Dict[uint32, uint64] = dataclasses.field(default_factory=dict)
    # Peers that we have long synced to
    synced_peers: Set[bytes32] = dataclasses.field(default_factory=set)
    wallet_peers: Optional[WalletPeers] = None
    wallet_peers_initialized: bool = False
    valid_wp_cache: Dict[bytes32, Any] = dataclasses.field(default_factory=dict)
    untrusted_caches: Dict[bytes32, PeerRequestCache] = dataclasses.field(default_factory=dict)
    # in Untrusted mode wallet might get the state update before receiving the block
    race_cache: Dict[bytes32, Set[CoinState]] = dataclasses.field(default_factory=dict)
    race_cache_hashes: List[Tuple[uint32, bytes32]] = dataclasses.field(default_factory=list)
    node_peaks: Dict[bytes32, Tuple[uint32, bytes32]] = dataclasses.field(default_factory=dict)
    validation_semaphore: Optional[asyncio.Semaphore] = None
    local_node_synced: bool = False
    LONG_SYNC_THRESHOLD: int = 200
    last_wallet_tx_resend_time: int = 0
    # Duration in seconds
    wallet_tx_resend_timeout_secs: int = 1800
    _new_peak_queue: Optional[NewPeakQueue] = None
    full_node_peer: Optional[PeerInfo] = None

    _shut_down: bool = False
    _process_new_subscriptions_task: Optional[asyncio.Task] = None
    _primary_peer_sync_task: Optional[asyncio.Task] = None
    _secondary_peer_sync_task: Optional[asyncio.Task] = None

    @property
    def keychain_proxy(self) -> KeychainProxy:
        # This is a stop gap until the class usage is refactored such the values of
        # integral attributes are known at creation of the instance.
        if self._keychain_proxy is None:
            raise RuntimeError("keychain proxy not assigned")

        return self._keychain_proxy

    @property
    def wallet_state_manager(self) -> WalletStateManager:
        # This is a stop gap until the class usage is refactored such the values of
        # integral attributes are known at creation of the instance.
        if self._wallet_state_manager is None:
            raise RuntimeError("wallet state manager not assigned")

        return self._wallet_state_manager

    @property
    def server(self) -> ChiaServer:
        # This is a stop gap until the class usage is refactored such the values of
        # integral attributes are known at creation of the instance.
        if self._server is None:
            raise RuntimeError("server not assigned")

        return self._server

    @property
    def new_peak_queue(self) -> NewPeakQueue:
        # This is a stop gap until the class usage is refactored such the values of
        # integral attributes are known at creation of the instance.
        if self._new_peak_queue is None:
            raise RuntimeError("new peak queue not assigned")

        return self._new_peak_queue

    async def ensure_keychain_proxy(self) -> KeychainProxy:
        if self._keychain_proxy is None:
            if self.local_keychain:
                self._keychain_proxy = wrap_local_keychain(self.local_keychain, log=self.log)
            else:
                self._keychain_proxy = await connect_to_keychain_and_validate(self.root_path, self.log)
                if not self._keychain_proxy:
                    raise KeychainProxyConnectionFailure("Failed to connect to keychain service")
        return self._keychain_proxy

    def get_cache_for_peer(self, peer) -> PeerRequestCache:
        if peer.peer_node_id not in self.untrusted_caches:
            self.untrusted_caches[peer.peer_node_id] = PeerRequestCache()
        return self.untrusted_caches[peer.peer_node_id]

    def rollback_request_caches(self, reorg_height: int):
        # Everything after reorg_height should be removed from the cache
        for cache in self.untrusted_caches.values():
            cache.clear_after_height(reorg_height)

    async def get_key_for_fingerprint(self, fingerprint: Optional[int]) -> Optional[PrivateKey]:
        try:
            keychain_proxy = await self.ensure_keychain_proxy()
            key = await keychain_proxy.get_key_for_fingerprint(fingerprint)
        except KeyringIsEmpty:
            self.log.warning("No keys present. Create keys with the UI, or with the 'chia keys' program.")
            return None
        except KeyringIsLocked:
            self.log.warning("Keyring is locked")
            return None
        except KeychainProxyConnectionFailure as e:
            tb = traceback.format_exc()
            self.log.error(f"Missing keychain_proxy: {e} {tb}")
            raise e  # Re-raise so that the caller can decide whether to continue or abort
        return key

    async def _start(
        self,
        fingerprint: Optional[int] = None,
    ) -> bool:
        # Makes sure the coin_state_updates get higher priority than new_peak messages.
        # Delayed instantiation until here to avoid errors.
        #   got Future <Future pending> attached to a different loop
        self._new_peak_queue = NewPeakQueue(inner_queue=asyncio.PriorityQueue())

        self.synced_peers = set()
        private_key = await self.get_key_for_fingerprint(fingerprint)
        if private_key is None:
            self.logged_in = False
            return False

        if self.config.get("enable_profiler", False):
            asyncio.create_task(profile_task(self.root_path, "wallet", self.log))

        db_path_key_suffix = str(private_key.get_g1().get_fingerprint())
        db_path_replaced: str = (
            self.config["database_path"]
            .replace("CHALLENGE", self.config["selected_network"])
            .replace("KEY", db_path_key_suffix)
        )
        path = path_from_root(self.root_path, db_path_replaced.replace("v1", "v2"))
        path.parent.mkdir(parents=True, exist_ok=True)

        standalone_path = path_from_root(STANDALONE_ROOT_PATH, f"{db_path_replaced.replace('v2', 'v1')}_new")
        if not path.exists():
            if standalone_path.exists():
                self.log.info(f"Copying wallet db from {standalone_path} to {path}")
                path.write_bytes(standalone_path.read_bytes())

        self._wallet_state_manager = await WalletStateManager.create(
            private_key,
            self.config,
            path,
            self.constants,
            self.server,
            self.root_path,
            self,
        )

        assert self._wallet_state_manager is not None

        self.config["starting_height"] = 0

        if self.wallet_peers is None:
            self.initialize_wallet_peers()

        if self.state_changed_callback is not None:
            self.wallet_state_manager.set_callback(self.state_changed_callback)

        self.last_wallet_tx_resend_time = int(time.time())
        self.wallet_tx_resend_timeout_secs = self.config.get("tx_resend_timeout_secs", 60 * 60)
        self.wallet_state_manager.set_pending_callback(self._pending_tx_handler)
        self._shut_down = False
        self._process_new_subscriptions_task = asyncio.create_task(self._process_new_subscriptions())

        self.sync_event = asyncio.Event()
        if fingerprint is None:
            self.logged_in_fingerprint = private_key.get_g1().get_fingerprint()
        else:
            self.logged_in_fingerprint = fingerprint
        self.logged_in = True
        self.wallet_state_manager.set_sync_mode(False)

        async with self.wallet_state_manager.puzzle_store.lock:
            index = await self.wallet_state_manager.puzzle_store.get_last_derivation_path()
            if index is None or index < self.config["initial_num_public_keys"] - 1:
                await self.wallet_state_manager.create_more_puzzle_hashes(from_zero=True)
                self.wsm_close_task = None
        return True

    def _close(self):
        self.log.info("self._close")
        self.logged_in_fingerprint = None
        self._shut_down = True

        if self._process_new_subscriptions_task is not None:
            self._process_new_subscriptions_task.cancel()
        if self._primary_peer_sync_task is not None:
            self._primary_peer_sync_task.cancel()
        if self._secondary_peer_sync_task is not None:
            self._secondary_peer_sync_task.cancel()

    async def _await_closed(self, shutting_down: bool = True):
        self.log.info("self._await_closed")

        if self._server is not None:
            await self.server.close_all_connections()
        if self.wallet_peers is not None:
            await self.wallet_peers.ensure_is_closed()
        if self._wallet_state_manager is not None:
            await self.wallet_state_manager._await_closed()
            self._wallet_state_manager = None
        if shutting_down and self._keychain_proxy is not None:
            proxy = self._keychain_proxy
            self._keychain_proxy = None
            await proxy.close()
            await asyncio.sleep(0.5)  # https://docs.aiohttp.org/en/stable/client_advanced.html#graceful-shutdown
        self.logged_in = False
        self.wallet_peers = None

    def _set_state_changed_callback(self, callback: Callable):
        self.state_changed_callback = callback

        if self._wallet_state_manager is not None:
            self.wallet_state_manager.set_callback(self.state_changed_callback)
            self.wallet_state_manager.set_pending_callback(self._pending_tx_handler)

    def _pending_tx_handler(self):
        if self._wallet_state_manager is None:
            return None
        asyncio.create_task(self._resend_queue())

    async def _action_messages(self) -> List[Message]:
        if self._wallet_state_manager is None:
            return []
        actions: List[WalletAction] = await self.wallet_state_manager.action_store.get_all_pending_actions()
        result: List[Message] = []
        for action in actions:
            data = json.loads(action.data)
            action_data = data["data"]["action_data"]
            if action.name == "request_puzzle_solution":
                coin_name = bytes32(hexstr_to_bytes(action_data["coin_name"]))
                height = uint32(action_data["height"])
                msg = make_msg(
                    ProtocolMessageTypes.request_puzzle_solution,
                    wallet_protocol.RequestPuzzleSolution(coin_name, height),
                )
                result.append(msg)

        return result

    async def _resend_queue(self):
        if self._shut_down or self._server is None or self._wallet_state_manager is None:
            return None

        for msg, sent_peers in await self._messages_to_resend():
            if self._shut_down or self._server is None or self._wallet_state_manager is None:
                return None
            full_nodes = self.server.get_full_node_connections()
            for peer in full_nodes:
                if peer.peer_node_id in sent_peers:
                    continue
                self.log.debug(f"sending: {msg}")
                await peer.send_message(msg)

        for msg in await self._action_messages():
            if self._shut_down or self._server is None or self._wallet_state_manager is None:
                return None
            await self.server.send_to_all([msg], NodeType.FULL_NODE)

    async def _messages_to_resend(self) -> List[Tuple[Message, Set[bytes32]]]:
        if self._wallet_state_manager is None or self._shut_down:
            return []
        messages: List[Tuple[Message, Set[bytes32]]] = []

        current_time = int(time.time())
        retry_accepted_txs = False
        if self.last_wallet_tx_resend_time < current_time - self.wallet_tx_resend_timeout_secs:
            self.last_wallet_tx_resend_time = current_time
            retry_accepted_txs = True
        records: List[TransactionRecord] = await self.wallet_state_manager.tx_store.get_not_sent(
            include_accepted_txs=retry_accepted_txs
        )

        for record in records:
            if record.spend_bundle is None:
                continue
            msg = make_msg(
                ProtocolMessageTypes.send_transaction,
                wallet_protocol.SendTransaction(record.spend_bundle),
            )
            already_sent = set()
            for peer, status, _ in record.sent_to:
                if status == MempoolInclusionStatus.SUCCESS.value:
                    already_sent.add(bytes32.from_hexstr(peer))
            messages.append((msg, already_sent))

        return messages

    async def _process_new_subscriptions(self):
        while not self._shut_down:
            # Here we process four types of messages in the queue, where the first one has higher priority (lower
            # number in the queue), and priority decreases for each type.
            peer: Optional[WSChiaConnection] = None
            item: Optional[NewPeakItem] = None
            try:
                peer, item = None, None
                item = await self.new_peak_queue.get()
                self.log.debug("Pulled from queue: %s", item)
                assert item is not None
                if item.item_type == NewPeakQueueTypes.COIN_ID_SUBSCRIPTION:
                    # Subscriptions are the highest priority, because we don't want to process any more peaks or
                    # state updates until we are sure that we subscribed to everything that we need to. Otherwise,
                    # we might not be able to process some state.
                    coin_ids: List[bytes32] = item.data
                    for peer in self.server.get_full_node_connections():
                        coin_states: List[CoinState] = await subscribe_to_coin_updates(coin_ids, peer, uint32(0))
                        if len(coin_states) > 0:
                            async with self.wallet_state_manager.lock:
                                await self.receive_state_from_peer(coin_states, peer)
                elif item.item_type == NewPeakQueueTypes.PUZZLE_HASH_SUBSCRIPTION:
                    puzzle_hashes: List[bytes32] = item.data
                    for peer in self.server.get_full_node_connections():
                        # Puzzle hash subscription
                        coin_states: List[CoinState] = await subscribe_to_phs(puzzle_hashes, peer, uint32(0))
                        if len(coin_states) > 0:
                            async with self.wallet_state_manager.lock:
                                await self.receive_state_from_peer(coin_states, peer)
                elif item.item_type == NewPeakQueueTypes.FULL_NODE_STATE_UPDATED:
                    # Note: this can take a while when we have a lot of transactions. We want to process these
                    # before new_peaks, since new_peak_wallet requires that we first obtain the state for that peak.
                    request: wallet_protocol.CoinStateUpdate = item.data[0]
                    peer = item.data[1]
                    assert peer is not None
                    await self.state_update_received(request, peer)
                elif item.item_type == NewPeakQueueTypes.NEW_PEAK_WALLET:
                    # This can take a VERY long time, because it might trigger a long sync. It is OK if we miss some
                    # subscriptions or state updates, since all subscriptions and state updates will be handled by
                    # long_sync (up to the target height).
                    request: wallet_protocol.NewPeakWallet = item.data[0]
                    peer = item.data[1]
                    assert peer is not None
                    await self.new_peak_wallet(request, peer)
                else:
                    assert False
            except asyncio.CancelledError:
                self.log.info("Queue task cancelled, exiting.")
                raise
            except Exception as e:
                self.log.error(f"Exception handling {item}, {e} {traceback.format_exc()}")
                if peer is not None:
                    await peer.close(9999)

    def set_server(self, server: ChiaServer):
        self._server = server
        self.initialize_wallet_peers()

    def initialize_wallet_peers(self):
        self.server.on_connect = self.on_connect
        network_name = self.config["selected_network"]

        connect_to_unknown_peers = self.config.get("connect_to_unknown_peers", True)
        testing = self.config.get("testing", False)
        if self.wallet_peers is None and connect_to_unknown_peers and not testing:
            self.wallet_peers = WalletPeers(
                self.server,
                self.config["target_peer_count"],
                PeerStoreResolver(
                    self.root_path,
                    self.config,
                    selected_network=network_name,
                    peers_file_path_key="wallet_peers_file_path",
                    legacy_peer_db_path_key=WALLET_PEERS_PATH_KEY_DEPRECATED,
                    default_peers_file_path="wallet/db/wallet_peers.dat",
                ),
                self.config["introducer_peer"],
                self.config.get("dns_servers", ["dns-introducer.chia.net"]),
                self.config["peer_connect_interval"],
                network_name,
                None,
                self.log,
            )
            asyncio.create_task(self.wallet_peers.start())

    def on_disconnect(self, peer: WSChiaConnection):
        if self.is_trusted(peer):
            self.local_node_synced = False
            self.initialize_wallet_peers()

        if peer.peer_node_id in self.untrusted_caches:
            self.untrusted_caches.pop(peer.peer_node_id)
        if peer.peer_node_id in self.synced_peers:
            self.synced_peers.remove(peer.peer_node_id)
        if peer.peer_node_id in self.node_peaks:
            self.node_peaks.pop(peer.peer_node_id)

    async def on_connect(self, peer: WSChiaConnection):
        if self._wallet_state_manager is None:
            return None

        if Version(peer.protocol_version) < Version("0.0.33"):
            self.log.info("Disconnecting, full node running old software")
            await peer.close()

        trusted = self.is_trusted(peer)
        if not trusted and self.local_node_synced:
            await peer.close()

        if peer.peer_node_id in self.synced_peers:
            self.synced_peers.remove(peer.peer_node_id)

        self.log.info(f"Connected peer {peer.get_peer_info()} is trusted: {trusted}")
        messages_peer_ids = await self._messages_to_resend()
        self.wallet_state_manager.state_changed("add_connection")
        for msg, peer_ids in messages_peer_ids:
            if peer.peer_node_id in peer_ids:
                continue
            await peer.send_message(msg)

        if self.wallet_peers is not None:
            await self.wallet_peers.on_connect(peer)

    async def perform_atomic_rollback(self, fork_height: int, cache: Optional[PeerRequestCache] = None):
        self.log.info(f"perform_atomic_rollback to {fork_height}")
        # this is to start a write transaction
        async with self.wallet_state_manager.db_wrapper.write_db():
            try:
                removed_wallet_ids = await self.wallet_state_manager.reorg_rollback(fork_height)
                await self.wallet_state_manager.blockchain.set_finished_sync_up_to(fork_height, in_rollback=True)
                if cache is None:
                    self.rollback_request_caches(fork_height)
                else:
                    cache.clear_after_height(fork_height)
            except Exception as e:
                tb = traceback.format_exc()
                self.log.error(f"Exception while perform_atomic_rollback: {e} {tb}")
                raise
            else:
                await self.wallet_state_manager.blockchain.clean_block_records()

                for wallet_id in removed_wallet_ids:
                    self.wallet_state_manager.wallets.pop(wallet_id)

        # this has to be called *after* the transaction commits, otherwise it
        # won't see the changes (since we spawn a new task to handle potential
        # resends)
        self._pending_tx_handler()

    async def long_sync(
        self,
        target_height: uint32,
        full_node: WSChiaConnection,
        fork_height: int,
        *,
        rollback: bool,
    ):
        """
        Sync algorithm:
        - Download and verify weight proof (if not trusted)
        - Roll back anything after the fork point (if rollback=True)
        - Subscribe to all puzzle_hashes over and over until there are no more updates
        - Subscribe to all coin_ids over and over until there are no more updates
        - rollback=False means that we are just double-checking with this peer to make sure we don't have any
          missing transactions, so we don't need to rollback
        """

        def is_new_state_update(cs: CoinState) -> bool:
            if cs.spent_height is None and cs.created_height is None:
                return True
            if cs.spent_height is not None and cs.spent_height >= fork_height:
                return True
            if cs.created_height is not None and cs.created_height >= fork_height:
                return True
            return False

        trusted: bool = self.is_trusted(full_node)
        self.log.info(f"Starting sync trusted: {trusted} to peer {full_node.peer_host}")
        start_time = time.time()

        if rollback:
            # we should clear all peers since this is a full rollback
            await self.perform_atomic_rollback(fork_height)
            await self.update_ui()

        # We only process new state updates to avoid slow reprocessing. We set the sync height after adding
        # Things, so we don't have to reprocess these later. There can be many things in ph_update_res.
        already_checked_ph: Set[bytes32] = set()
        continue_while: bool = True
        all_puzzle_hashes: List[bytes32] = await self.get_puzzle_hashes_to_subscribe()
        while continue_while:
            # Get all phs from puzzle store
            ph_chunks: Iterator[List[bytes32]] = chunks(all_puzzle_hashes, 1000)
            for chunk in ph_chunks:
                ph_update_res: List[CoinState] = await subscribe_to_phs(
                    [p for p in chunk if p not in already_checked_ph], full_node, 0
                )
                ph_update_res = list(filter(is_new_state_update, ph_update_res))
                if not await self.receive_state_from_peer(ph_update_res, full_node, update_finished_height=True):
                    # If something goes wrong, abort sync
                    return
                already_checked_ph.update(chunk)

            # Check if new puzzle hashed have been created
            await self.wallet_state_manager.create_more_puzzle_hashes()
            all_puzzle_hashes = await self.get_puzzle_hashes_to_subscribe()
            continue_while = False
            for ph in all_puzzle_hashes:
                if ph not in already_checked_ph:
                    continue_while = True
                    break
        self.log.info(f"Successfully subscribed and updated {len(already_checked_ph)} puzzle hashes")

        # The number of coin id updates are usually going to be significantly less than ph updates, so we can
        # sync from 0 every time.
        continue_while = True
        all_coin_ids: List[bytes32] = await self.get_coin_ids_to_subscribe(0)
        already_checked_coin_ids: Set[bytes32] = set()
        while continue_while:
            one_k_chunks = chunks(all_coin_ids, 1000)
            for chunk in one_k_chunks:
                c_update_res: List[CoinState] = await subscribe_to_coin_updates(chunk, full_node, 0)

                if not await self.receive_state_from_peer(c_update_res, full_node):
                    # If something goes wrong, abort sync
                    return
                already_checked_coin_ids.update(chunk)

            all_coin_ids = await self.get_coin_ids_to_subscribe(0)
            continue_while = False
            for coin_id in all_coin_ids:
                if coin_id not in already_checked_coin_ids:
                    continue_while = True
                    break
        self.log.info(f"Successfully subscribed and updated {len(already_checked_coin_ids)} coin ids")

        # Only update this fully when the entire sync has completed
        await self.wallet_state_manager.blockchain.set_finished_sync_up_to(target_height)

        if trusted:
            self.local_node_synced = True

        self.wallet_state_manager.state_changed("new_block")

        self.synced_peers.add(full_node.peer_node_id)
        await self.update_ui()

        end_time = time.time()
        duration = end_time - start_time
        self.log.info(f"Sync (trusted: {trusted}) duration was: {duration}")

    async def receive_state_from_peer(
        self,
        items_input: List[CoinState],
        peer: WSChiaConnection,
        fork_height: Optional[uint32] = None,
        height: Optional[uint32] = None,
        header_hash: Optional[bytes32] = None,
        update_finished_height: bool = False,
    ) -> bool:
        # Adds the state to the wallet state manager. If the peer is trusted, we do not validate. If the peer is
        # untrusted we do, but we might not add the state, since we need to receive the new_peak message as well.

        if self._wallet_state_manager is None:
            return False
        trusted = self.is_trusted(peer)
        # Validate states in parallel, apply serial
        # TODO: optimize fetching
        if self.validation_semaphore is None:
            self.validation_semaphore = asyncio.Semaphore(10)

        # Rollback is handled in wallet_short_sync_backtrack for untrusted peers, so we don't need to do it here.
        # Also it's not safe to rollback, an untrusted peer can give us old fork point and make our TX dissapear.
        # wallet_short_sync_backtrack can safely rollback because we validated the weight for the new peak so we
        # know the peer is telling the truth about the reorg.

        # If there is a fork, we need to ensure that we roll back in trusted mode to properly handle reorgs
        cache: PeerRequestCache = self.get_cache_for_peer(peer)
        if trusted and fork_height is not None and height is not None and fork_height != height - 1:
            # only one peer told us to rollback so only clear for that peer
            await self.perform_atomic_rollback(fork_height, cache=cache)
        else:
            if fork_height is not None:
                # only one peer told us to rollback so only clear for that peer
                cache.clear_after_height(fork_height)
                self.log.info(f"clear_after_height {fork_height} for peer {peer}")

        all_tasks: List[asyncio.Task] = []
        target_concurrent_tasks: int = 30
        concurrent_tasks_cs_heights: List[uint32] = []

        # Ensure the list is sorted
        items = sorted(items_input, key=last_change_height_cs)

        async def receive_and_validate(inner_states: List[CoinState], inner_idx_start: int, cs_heights: List[uint32]):
            assert self._wallet_state_manager is not None
            try:
                assert self.validation_semaphore is not None
                async with self.validation_semaphore:
                    if header_hash is not None:
                        assert height is not None
                        for inner_state in inner_states:
                            self.add_state_to_race_cache(header_hash, height, inner_state)
                            self.log.info(f"Added to race cache: {height}, {inner_state}")
                    valid_states = [
                        inner_state
                        for inner_state in inner_states
                        if await self.validate_received_state_from_peer(inner_state, peer, cache, fork_height)
                    ]
                    if len(valid_states) > 0:
                        # this is to start a write transaction
                        async with self.wallet_state_manager.db_wrapper.write_db():
                            self.log.info(
                                f"new coin state received ({inner_idx_start}-"
                                f"{inner_idx_start + len(inner_states) - 1}/ {len(items)})"
                            )
                            if self._wallet_state_manager is None:
                                return
                            try:
<<<<<<< HEAD
                                await self.wallet_state_manager.db_wrapper.begin_transaction()
                                await self.wallet_state_manager.new_coin_state(
                                    valid_states,
                                    peer,
                                    fork_height,
                                    in_transaction=True,
                                )
=======
                                await self.wallet_state_manager.new_coin_state(valid_states, peer, fork_height)
>>>>>>> 8ec56d19

                                if update_finished_height:
                                    if len(cs_heights) == 1:
                                        # We have processed all past tasks, so we can increase the height safely
                                        synced_up_to = last_change_height_cs(valid_states[-1]) - 1
                                    else:
                                        # We know we have processed everything before this min height
                                        synced_up_to = min(cs_heights) - 1
                                    await self.wallet_state_manager.blockchain.set_finished_sync_up_to(synced_up_to)
                            except Exception as e:
                                tb = traceback.format_exc()
                                self.log.error(f"Exception while adding state: {e} {tb}")
                            else:
                                await self.wallet_state_manager.blockchain.clean_block_records()

            except Exception as e:
                tb = traceback.format_exc()
                self.log.error(f"Exception while adding state: {e} {tb}")
            finally:
                cs_heights.remove(last_change_height_cs(inner_states[0]))

        idx = 1
        # Keep chunk size below 1000 just in case, windows has sqlite limits of 999 per query
        # Untrusted has a smaller batch size since validation has to happen which takes a while
        chunk_size: int = 900 if trusted else 20
        for states in chunks(items, chunk_size):
            if self._server is None:
                self.log.error("No server")
                await asyncio.gather(*all_tasks)
                return False
            if peer.peer_node_id not in self.server.all_connections:
                self.log.error(f"Disconnected from peer {peer.peer_node_id} host {peer.peer_host}")
                await asyncio.gather(*all_tasks)
                return False
            if trusted:
                # this is to start a write transaction
                async with self.wallet_state_manager.db_wrapper.write_db():
                    try:
                        self.log.info(f"new coin state received ({idx}-" f"{idx + len(states) - 1}/ {len(items)})")
<<<<<<< HEAD
                        await self.wallet_state_manager.db_wrapper.begin_transaction()
                        await self.wallet_state_manager.new_coin_state(states, peer, fork_height, in_transaction=True)
=======
                        await self.wallet_state_manager.new_coin_state(states, peer, fork_height)
>>>>>>> 8ec56d19
                        await self.wallet_state_manager.blockchain.set_finished_sync_up_to(
                            last_change_height_cs(states[-1]) - 1
                        )
                    except Exception as e:
                        tb = traceback.format_exc()
                        self.log.error(f"Error adding states.. {e} {tb}")
                        return False
                    else:
                        await self.wallet_state_manager.blockchain.clean_block_records()

            else:
                while len(concurrent_tasks_cs_heights) >= target_concurrent_tasks:
                    await asyncio.sleep(0.1)
                    if self._shut_down:
                        self.log.info("Terminating receipt and validation due to shut down request")
                        await asyncio.gather(*all_tasks)
                        return False
                concurrent_tasks_cs_heights.append(last_change_height_cs(states[0]))
                all_tasks.append(asyncio.create_task(receive_and_validate(states, idx, concurrent_tasks_cs_heights)))
            idx += len(states)

        still_connected = self._server is not None and peer.peer_node_id in self.server.all_connections
        await asyncio.gather(*all_tasks)
        await self.update_ui()
        return still_connected and self._server is not None and peer.peer_node_id in self.server.all_connections

    async def get_coins_with_puzzle_hash(self, puzzle_hash) -> List[CoinState]:
        # TODO Use trusted peer, otherwise try untrusted
        all_nodes = self.server.connection_by_type[NodeType.FULL_NODE]
        if len(all_nodes.keys()) == 0:
            raise ValueError("Not connected to the full node")
        first_node = list(all_nodes.values())[0]
        msg = wallet_protocol.RegisterForPhUpdates(puzzle_hash, uint32(0))
        coin_state: Optional[RespondToPhUpdates] = await first_node.register_interest_in_puzzle_hash(msg)
        # TODO validate state if received from untrusted peer
        assert coin_state is not None
        return coin_state.coin_states

    async def is_peer_synced(
        self, peer: WSChiaConnection, header_block: HeaderBlock, request_time: uint64
    ) -> Optional[uint64]:
        # Get last timestamp
        last_tx: Optional[HeaderBlock] = await fetch_last_tx_from_peer(header_block.height, peer)
        latest_timestamp: Optional[uint64] = None
        if last_tx is not None:
            assert last_tx.foliage_transaction_block is not None
            latest_timestamp = last_tx.foliage_transaction_block.timestamp

        # Return None if not synced
        if latest_timestamp is None or self.config["testing"] is False and latest_timestamp < request_time - 600:
            return None
        return latest_timestamp

    def is_trusted(self, peer) -> bool:
        return self.server.is_trusted_peer(peer, self.config["trusted_peers"])

    def add_state_to_race_cache(self, header_hash: bytes32, height: uint32, coin_state: CoinState) -> None:
        # Clears old state that is no longer relevant
        delete_threshold = 100
        for rc_height, rc_hh in self.race_cache_hashes:
            if height - delete_threshold >= rc_height:
                self.race_cache.pop(rc_hh)
        self.race_cache_hashes = [
            (rc_height, rc_hh) for rc_height, rc_hh in self.race_cache_hashes if height - delete_threshold < rc_height
        ]

        if header_hash not in self.race_cache:
            self.race_cache[header_hash] = set()
        self.race_cache[header_hash].add(coin_state)

    async def state_update_received(self, request: wallet_protocol.CoinStateUpdate, peer: WSChiaConnection) -> None:
        # This gets called every time there is a new coin or puzzle hash change in the DB
        # that is of interest to this wallet. It is not guaranteed to come for every height. This message is guaranteed
        # to come before the corresponding new_peak for each height. We handle this differently for trusted and
        # untrusted peers. For trusted, we always process the state, and we process reorgs as well.
        for coin in request.items:
            self.log.info(f"request coin: {coin.coin.name().hex()}{coin}")

        async with self.wallet_state_manager.lock:
            await self.receive_state_from_peer(
                request.items,
                peer,
                request.fork_height,
                request.height,
                request.peak_hash,
            )

    def get_full_node_peer(self, synced_only: bool = False) -> Optional[WSChiaConnection]:
        """
        Get a full node, preferring synced & trusted > synced & untrusted > unsynced & trusted > unsynced & untrusted
        """
        if self._server is None:
            return None

        nodes = self.server.get_full_node_connections()
        if len(nodes) > 0:
            synced_peers = set(node for node in nodes if node.peer_node_id in self.synced_peers)
            trusted_peers = set(node for node in nodes if self.is_trusted(node))
            if len(synced_peers & trusted_peers) > 0:
                return random.choice(list(synced_peers & trusted_peers))
            elif len(synced_peers) > 0:
                return random.choice(list(synced_peers))
            elif synced_only:
                return None
            elif len(trusted_peers) > 0:
                return random.choice(list(trusted_peers))
            else:
                return random.choice(list(nodes))
        else:
            return None

    async def disconnect_and_stop_wpeers(self) -> None:
        if self._server is None:
            return

        # Close connection of non-trusted peers
        if len(self.server.get_full_node_connections()) > 1:
            for peer in self.server.get_full_node_connections():
                if not self.is_trusted(peer):
                    await peer.close()

        if self.wallet_peers is not None:
            await self.wallet_peers.ensure_is_closed()
            self.wallet_peers = None

    async def check_for_synced_trusted_peer(self, header_block: HeaderBlock, request_time: uint64) -> bool:
        if self._server is None:
            return False
        for peer in self.server.get_full_node_connections():
            if self.is_trusted(peer) and await self.is_peer_synced(peer, header_block, request_time):
                return True
        return False

    async def get_timestamp_for_height(self, height: uint32) -> uint64:
        """
        Returns the timestamp for transaction block at h=height, if not transaction block, backtracks until it finds
        a transaction block
        """
        if height in self.height_to_time:
            return self.height_to_time[height]

        for cache in self.untrusted_caches.values():
            cache_ts: Optional[uint64] = cache.get_height_timestamp(height)
            if cache_ts is not None:
                return cache_ts

        peer: Optional[WSChiaConnection] = self.get_full_node_peer()
        if peer is None:
            raise ValueError("Cannot fetch timestamp, no peers")
        self.log.debug(f"Fetching block at height: {height}")
        last_tx_block: Optional[HeaderBlock] = await fetch_last_tx_from_peer(height, peer)
        if last_tx_block is None:
            raise ValueError(f"Error fetching blocks from peer {peer.get_peer_info()}")
        assert last_tx_block.foliage_transaction_block is not None
        self.get_cache_for_peer(peer).add_to_blocks(last_tx_block)
        return last_tx_block.foliage_transaction_block.timestamp

    async def new_peak_wallet(self, new_peak: wallet_protocol.NewPeakWallet, peer: WSChiaConnection):
        if self._wallet_state_manager is None:
            # When logging out of wallet
            return
        request_time = uint64(int(time.time()))
        trusted: bool = self.is_trusted(peer)
        peak_hb: Optional[HeaderBlock] = await self.wallet_state_manager.blockchain.get_peak_block()
        if peak_hb is not None and new_peak.weight < peak_hb.weight:
            # Discards old blocks, but accepts blocks that are equal in weight to peak
            return

        request = wallet_protocol.RequestBlockHeader(new_peak.height)
        response: Optional[RespondBlockHeader] = await peer.request_block_header(request)
        if response is None:
            self.log.warning(f"Peer {peer.get_peer_info()} did not respond in time.")
            await peer.close(120)
            return
        header_block: HeaderBlock = response.header_block

        latest_timestamp: Optional[uint64] = await self.is_peer_synced(peer, header_block, request_time)
        if latest_timestamp is None:
            if trusted:
                self.log.debug(f"Trusted peer {peer.get_peer_info()} is not synced.")
                return
            else:
                self.log.warning(f"Non-trusted peer {peer.get_peer_info()} is not synced, disconnecting")
                await peer.close(120)
                return

        current_height: uint32 = await self.wallet_state_manager.blockchain.get_finished_sync_up_to()
        if self.is_trusted(peer):
            async with self.wallet_state_manager.lock:
                await self.wallet_state_manager.blockchain.set_peak_block(header_block, latest_timestamp)
                # Disconnect from all untrusted peers if our local node is trusted and synced
                await self.disconnect_and_stop_wpeers()

                # Sync to trusted node if we haven't done so yet. As long as we have synced once (and not
                # disconnected), we assume that the full node will continue to give us state updates, so we do
                # not need to resync.
                if peer.peer_node_id not in self.synced_peers:
                    if new_peak.height - current_height > self.LONG_SYNC_THRESHOLD:
                        self.wallet_state_manager.set_sync_mode(True)
                    self._primary_peer_sync_task = asyncio.create_task(
                        self.long_sync(new_peak.height, peer, uint32(max(0, current_height - 256)), rollback=True)
                    )
                    await self._primary_peer_sync_task
                    self._primary_peer_sync_task = None
                    self.wallet_state_manager.set_sync_mode(False)

        else:
            far_behind: bool = (
                new_peak.height - self.wallet_state_manager.blockchain.get_peak_height() > self.LONG_SYNC_THRESHOLD
            )

            # check if claimed peak is heavier or same as our current peak
            # if we haven't synced fully to this peer sync again
            if (
                peer.peer_node_id not in self.synced_peers or far_behind
            ) and new_peak.height >= self.constants.WEIGHT_PROOF_RECENT_BLOCKS:
                if await self.check_for_synced_trusted_peer(header_block, request_time):
                    self.wallet_state_manager.set_sync_mode(False)
                    self.log.info("Cancelling untrusted sync, we are connected to a trusted peer")
                    return

                syncing = False
                if far_behind or len(self.synced_peers) == 0:
                    syncing = True
                    self.wallet_state_manager.set_sync_mode(True)
                try:
                    (
                        valid_weight_proof,
                        weight_proof,
                        summaries,
                        block_records,
                    ) = await self.fetch_and_validate_the_weight_proof(peer, response.header_block)
                    if valid_weight_proof is False:
                        if syncing:
                            self.wallet_state_manager.set_sync_mode(False)
                        await peer.close()
                        return

                    if await self.check_for_synced_trusted_peer(header_block, request_time):
                        self.wallet_state_manager.set_sync_mode(False)
                        self.log.info("Cancelling untrusted sync, we are connected to a trusted peer")
                        return
                    assert weight_proof is not None
                    old_proof = self.wallet_state_manager.blockchain.synced_weight_proof
                    if syncing:
                        # This usually happens the first time we start up the wallet. We roll back slightly to be
                        # safe, but we don't want to rollback too much (hence 16)
                        fork_point: int = max(0, current_height - 16)
                    else:
                        # In this case we will not rollback so it's OK to check some older updates as well, to ensure
                        # that no recent transactions are being hidden.
                        fork_point = 0
                    if old_proof is not None:
                        # If the weight proof fork point is in the past, rollback more to ensure we don't have duplicate
                        # state.
                        fork_point = min(fork_point, get_wp_fork_point(self.constants, old_proof, weight_proof))

                    await self.wallet_state_manager.blockchain.new_weight_proof(weight_proof, block_records)
                    if syncing:
                        async with self.wallet_state_manager.lock:
                            self.log.info("Primary peer syncing")
                            self._primary_peer_sync_task = asyncio.create_task(
                                self.long_sync(new_peak.height, peer, fork_point, rollback=True)
                            )
                            await self._primary_peer_sync_task
                            self._primary_peer_sync_task = None
                    else:
                        if self._secondary_peer_sync_task is None or self._secondary_peer_sync_task.done():
                            self.log.info("Secondary peer syncing")
                            self._secondary_peer_sync_task = asyncio.create_task(
                                self.long_sync(new_peak.height, peer, fork_point, rollback=False)
                            )
                            return
                        else:
                            self.log.info("Will not do secondary sync, there is already another sync task running.")
                            return
                    self.log.info(f"New peak wallet.. {new_peak.height} {peer.get_peer_info()} 12")
                    if (
                        self.wallet_state_manager.blockchain.synced_weight_proof is None
                        or weight_proof.recent_chain_data[-1].weight
                        > self.wallet_state_manager.blockchain.synced_weight_proof.recent_chain_data[-1].weight
                    ):
                        await self.wallet_state_manager.blockchain.new_weight_proof(weight_proof, block_records)
                except Exception as e:
                    tb = traceback.format_exc()
                    self.log.error(f"Error syncing to {peer.get_peer_info()} {e} {tb}")
                    if syncing:
                        self.wallet_state_manager.set_sync_mode(False)
                    tb = traceback.format_exc()
                    self.log.error(f"Error syncing to {peer.get_peer_info()} {tb}")
                    await peer.close()
                    return
                if syncing:
                    self.wallet_state_manager.set_sync_mode(False)

            else:
                # This is the (untrusted) case where we already synced and are not too far behind. Here we just
                # fetch one by one.
                async with self.wallet_state_manager.lock:
                    peak_hb = await self.wallet_state_manager.blockchain.get_peak_block()
                    if peak_hb is None or new_peak.weight > peak_hb.weight:
                        backtrack_fork_height: int = await self.wallet_short_sync_backtrack(header_block, peer)
                    else:
                        backtrack_fork_height = new_peak.height - 1

                    if peer.peer_node_id not in self.synced_peers:
                        # Edge case, this happens when the peak < WEIGHT_PROOF_RECENT_BLOCKS
                        # we still want to subscribe for all phs and coins.
                        # (Hints are not in filter)
                        all_coin_ids: List[bytes32] = await self.get_coin_ids_to_subscribe(uint32(0))
                        phs: List[bytes32] = await self.get_puzzle_hashes_to_subscribe()
                        ph_updates: List[CoinState] = await subscribe_to_phs(phs, peer, uint32(0))
                        coin_updates: List[CoinState] = await subscribe_to_coin_updates(all_coin_ids, peer, uint32(0))
                        peer_new_peak_height, peer_new_peak_hash = self.node_peaks[peer.peer_node_id]
                        success = await self.receive_state_from_peer(
                            ph_updates + coin_updates,
                            peer,
                            height=peer_new_peak_height,
                            header_hash=peer_new_peak_hash,
                        )
                        if success:
                            self.synced_peers.add(peer.peer_node_id)
                    else:
                        if peak_hb is not None and new_peak.weight <= peak_hb.weight:
                            # Don't process blocks at the same weight
                            return

                    # For every block, we need to apply the cache from race_cache
                    for potential_height in range(backtrack_fork_height + 1, new_peak.height + 1):
                        header_hash = self.wallet_state_manager.blockchain.height_to_hash(uint32(potential_height))
                        if header_hash in self.race_cache:
                            self.log.info(f"Receiving race state: {self.race_cache[header_hash]}")
                            await self.receive_state_from_peer(list(self.race_cache[header_hash]), peer)

                    self.wallet_state_manager.state_changed("new_block")
                    self.wallet_state_manager.set_sync_mode(False)
                    self.log.info(f"Finished processing new peak of {new_peak.height}")

        if peer.peer_node_id in self.synced_peers:
            await self.wallet_state_manager.blockchain.set_finished_sync_up_to(new_peak.height)

        async with self.wallet_state_manager.lock:
            await self.wallet_state_manager.new_peak(new_peak)

    async def wallet_short_sync_backtrack(self, header_block: HeaderBlock, peer: WSChiaConnection) -> int:
        peak: Optional[HeaderBlock] = await self.wallet_state_manager.blockchain.get_peak_block()

        top = header_block
        blocks = [top]
        # Fetch blocks backwards until we hit the one that we have,
        # then complete them with additions / removals going forward
        fork_height = 0
        if self.wallet_state_manager.blockchain.contains_block(header_block.prev_header_hash):
            fork_height = header_block.height - 1

        while not self.wallet_state_manager.blockchain.contains_block(top.prev_header_hash) and top.height > 0:
            request_prev = wallet_protocol.RequestBlockHeader(top.height - 1)
            response_prev: Optional[RespondBlockHeader] = await peer.request_block_header(request_prev)
            if response_prev is None or not isinstance(response_prev, RespondBlockHeader):
                raise RuntimeError("bad block header response from peer while syncing")
            prev_head = response_prev.header_block
            blocks.append(prev_head)
            top = prev_head
            fork_height = top.height - 1

        blocks.reverse()
        # Roll back coins and transactions
        peak_height = self.wallet_state_manager.blockchain.get_peak_height()
        if fork_height < peak_height:
            self.log.info(f"Rolling back to {fork_height}")
            # we should clear all peers since this is a full rollback
            await self.perform_atomic_rollback(fork_height)
            await self.update_ui()

        if peak is not None:
            assert header_block.weight >= peak.weight
        for block in blocks:
            # Set blockchain to the latest peak
            res, err = await self.wallet_state_manager.blockchain.receive_block(block)
            if res == ReceiveBlockResult.INVALID_BLOCK:
                raise ValueError(err)

        return fork_height

    async def update_ui(self):
        for wallet_id, wallet in self.wallet_state_manager.wallets.items():
            self.wallet_state_manager.state_changed("coin_removed", wallet_id)
            self.wallet_state_manager.state_changed("coin_added", wallet_id)

    async def fetch_and_validate_the_weight_proof(
        self, peer: WSChiaConnection, peak: HeaderBlock
    ) -> Tuple[bool, Optional[WeightProof], List[SubEpochSummary], List[BlockRecord]]:
        assert self.wallet_state_manager.weight_proof_handler is not None

        weight_request = RequestProofOfWeight(peak.height, peak.header_hash)
        wp_timeout = self.config.get("weight_proof_timeout", 360)
        self.log.debug(f"weight proof timeout is {wp_timeout} sec")
        weight_proof_response: RespondProofOfWeight = await peer.request_proof_of_weight(
            weight_request, timeout=wp_timeout
        )

        if weight_proof_response is None:
            return False, None, [], []
        start_validation = time.time()

        weight_proof = weight_proof_response.wp

        if weight_proof.recent_chain_data[-1].reward_chain_block.height != peak.height:
            return False, None, [], []
        if weight_proof.recent_chain_data[-1].reward_chain_block.weight != peak.weight:
            return False, None, [], []

        if weight_proof.get_hash() in self.valid_wp_cache:
            valid, fork_point, summaries, block_records = self.valid_wp_cache[weight_proof.get_hash()]
        else:
            old_proof = self.wallet_state_manager.blockchain.synced_weight_proof
            fork_point = get_wp_fork_point(self.constants, old_proof, weight_proof)
            start_validation = time.time()
            (
                valid,
                summaries,
                block_records,
            ) = await self.wallet_state_manager.weight_proof_handler.validate_weight_proof(
                weight_proof, False, old_proof
            )
            if valid:
                self.valid_wp_cache[weight_proof.get_hash()] = valid, fork_point, summaries, block_records

        end_validation = time.time()
        self.log.info(f"It took {end_validation - start_validation} time to validate the weight proof")
        return valid, weight_proof, summaries, block_records

    async def get_puzzle_hashes_to_subscribe(self) -> List[bytes32]:
        all_puzzle_hashes = list(await self.wallet_state_manager.puzzle_store.get_all_puzzle_hashes())
        # Get all phs from interested store
        interested_puzzle_hashes = [
            t[0] for t in await self.wallet_state_manager.interested_store.get_interested_puzzle_hashes()
        ]
        all_puzzle_hashes.extend(interested_puzzle_hashes)
        return all_puzzle_hashes

    async def get_coin_ids_to_subscribe(self, min_height: int) -> List[bytes32]:
        all_coins: Set[WalletCoinRecord] = await self.wallet_state_manager.coin_store.get_coins_to_check(min_height)
        all_coin_names: Set[bytes32] = {coin_record.name() for coin_record in all_coins}
        removed_dict = await self.wallet_state_manager.trade_manager.get_coins_of_interest()
        all_coin_names.update(removed_dict.keys())
        all_coin_names.update(await self.wallet_state_manager.interested_store.get_interested_coin_ids())
        return list(all_coin_names)

    async def validate_received_state_from_peer(
        self,
        coin_state: CoinState,
        peer: WSChiaConnection,
        peer_request_cache: PeerRequestCache,
        fork_height: Optional[uint32],
    ) -> bool:
        """
        Returns all state that is valid and included in the blockchain proved by the weight proof. If return_old_states
        is False, only new states that are not in the coin_store are returned.
        """
        # Only use the cache if we are talking about states before the fork point. If we are evaluating something
        # in a reorg, we cannot use the cache, since we don't know if it's actually in the new chain after the reorg.
        if await can_use_peer_request_cache(coin_state, peer_request_cache, fork_height):
            return True

        spent_height = coin_state.spent_height
        confirmed_height = coin_state.created_height
        current = await self.wallet_state_manager.coin_store.get_coin_record(coin_state.coin.name())
        # if remote state is same as current local state we skip validation

        # CoinRecord unspent = height 0, coin state = None. We adjust for comparison below
        current_spent_height = None
        if current is not None and current.spent_block_height != 0:
            current_spent_height = current.spent_block_height

        # Same as current state, nothing to do
        if (
            current is not None
            and current_spent_height == spent_height
            and current.confirmed_block_height == confirmed_height
        ):
            peer_request_cache.add_to_states_validated(coin_state)
            return True

        reorg_mode = False

        # If coin was removed from the blockchain
        if confirmed_height is None:
            if current is None:
                # Coin does not exist in local DB, so no need to do anything
                return False
            # This coin got reorged
            reorg_mode = True
            confirmed_height = current.confirmed_block_height

        # request header block for created height
        state_block: Optional[HeaderBlock] = peer_request_cache.get_block(confirmed_height)
        if state_block is None or reorg_mode:
            state_blocks = await request_header_blocks(peer, confirmed_height, confirmed_height)
            if state_blocks is None:
                return False
            state_block = state_blocks[0]
            assert state_block is not None
            peer_request_cache.add_to_blocks(state_block)

        # get proof of inclusion
        assert state_block.foliage_transaction_block is not None
        validate_additions_result = await request_and_validate_additions(
            peer,
            peer_request_cache,
            state_block.height,
            state_block.header_hash,
            coin_state.coin.puzzle_hash,
            state_block.foliage_transaction_block.additions_root,
        )

        if validate_additions_result is False:
            self.log.warning("Validate false 1")
            await peer.close(9999)
            return False

        # If spent_height is None, we need to validate that the creation block is actually in the longest blockchain.
        # Otherwise, we don't have to, since we will validate the spent block later.
        if coin_state.spent_height is None:
            validated = await self.validate_block_inclusion(state_block, peer, peer_request_cache)
            if not validated:
                return False

        # TODO: make sure all cases are covered
        if current is not None:
            if spent_height is None and current.spent_block_height != 0:
                # Peer is telling us that coin that was previously known to be spent is not spent anymore
                # Check old state

                spent_state_blocks: Optional[List[HeaderBlock]] = await request_header_blocks(
                    peer, current.spent_block_height, current.spent_block_height
                )
                if spent_state_blocks is None:
                    return False
                spent_state_block = spent_state_blocks[0]
                assert spent_state_block.height == current.spent_block_height
                assert spent_state_block.foliage_transaction_block is not None
                peer_request_cache.add_to_blocks(spent_state_block)

                validate_removals_result: bool = await request_and_validate_removals(
                    peer,
                    current.spent_block_height,
                    spent_state_block.header_hash,
                    coin_state.coin.name(),
                    spent_state_block.foliage_transaction_block.removals_root,
                )
                if validate_removals_result is False:
                    self.log.warning("Validate false 2")
                    await peer.close(9999)
                    return False
                validated = await self.validate_block_inclusion(spent_state_block, peer, peer_request_cache)
                if not validated:
                    return False

        if spent_height is not None:
            # request header block for created height
            cached_spent_state_block = peer_request_cache.get_block(spent_height)
            if cached_spent_state_block is None:
                spent_state_blocks = await request_header_blocks(peer, spent_height, spent_height)
                if spent_state_blocks is None:
                    return False
                spent_state_block = spent_state_blocks[0]
                assert spent_state_block.height == spent_height
                assert spent_state_block.foliage_transaction_block is not None
                peer_request_cache.add_to_blocks(spent_state_block)
            else:
                spent_state_block = cached_spent_state_block
            assert spent_state_block is not None
            assert spent_state_block.foliage_transaction_block is not None
            validate_removals_result = await request_and_validate_removals(
                peer,
                spent_state_block.height,
                spent_state_block.header_hash,
                coin_state.coin.name(),
                spent_state_block.foliage_transaction_block.removals_root,
            )
            if validate_removals_result is False:
                self.log.warning("Validate false 3")
                await peer.close(9999)
                return False
            validated = await self.validate_block_inclusion(spent_state_block, peer, peer_request_cache)
            if not validated:
                return False
        peer_request_cache.add_to_states_validated(coin_state)

        return True

    async def validate_block_inclusion(
        self, block: HeaderBlock, peer: WSChiaConnection, peer_request_cache: PeerRequestCache
    ) -> bool:
        if self.wallet_state_manager.blockchain.contains_height(block.height):
            stored_hash = self.wallet_state_manager.blockchain.height_to_hash(block.height)
            stored_record = self.wallet_state_manager.blockchain.try_block_record(stored_hash)
            if stored_record is not None:
                if stored_record.header_hash == block.header_hash:
                    return True

        weight_proof: Optional[WeightProof] = self.wallet_state_manager.blockchain.synced_weight_proof
        if weight_proof is None:
            return False

        if block.height >= weight_proof.recent_chain_data[0].height:
            # this was already validated as part of the wp validation
            index = block.height - weight_proof.recent_chain_data[0].height
            if index >= len(weight_proof.recent_chain_data):
                return False
            if weight_proof.recent_chain_data[index].header_hash != block.header_hash:
                self.log.error("Failed validation 1")
                return False
            return True

        # block is not included in wp recent chain
        start = block.height + 1
        compare_to_recent = False
        inserted: int = 0
        first_height_recent = weight_proof.recent_chain_data[0].height
        if start > first_height_recent - 1000:
            # compare up to weight_proof.recent_chain_data[0].height
            compare_to_recent = True
            end = first_height_recent
        else:
            # get ses from wp
            start_height = block.height
            end_height = block.height + 32
            ses_start_height = 0
            end = 0
            for idx, ses in enumerate(weight_proof.sub_epochs):
                if idx == len(weight_proof.sub_epochs) - 1:
                    break
                next_ses_height = (idx + 1) * self.constants.SUB_EPOCH_BLOCKS + weight_proof.sub_epochs[
                    idx + 1
                ].num_blocks_overflow
                # start_ses_hash
                if ses_start_height <= start_height < next_ses_height:
                    inserted = idx + 1
                    if ses_start_height < end_height < next_ses_height:
                        end = next_ses_height
                        break
                    else:
                        if idx > len(weight_proof.sub_epochs) - 3:
                            break
                        # else add extra ses as request start <-> end spans two ses
                        end = (idx + 2) * self.constants.SUB_EPOCH_BLOCKS + weight_proof.sub_epochs[
                            idx + 2
                        ].num_blocks_overflow
                        inserted += 1
                        break
                ses_start_height = next_ses_height

        if end == 0:
            self.log.error("Error finding sub epoch")
            return False
        all_peers = self.server.get_full_node_connections()
        blocks: Optional[List[HeaderBlock]] = await fetch_header_blocks_in_range(
            start, end, peer_request_cache, all_peers
        )
        if blocks is None:
            self.log.error(f"Error fetching blocks {start} {end}")
            return False

        if compare_to_recent and weight_proof.recent_chain_data[0].header_hash != blocks[-1].header_hash:
            self.log.error("Failed validation 3")
            return False

        if not compare_to_recent:
            last = blocks[-1].finished_sub_slots[-1].reward_chain.get_hash()
            if last != weight_proof.sub_epochs[inserted].reward_chain_hash:
                self.log.error("Failed validation 4")
                return False
        pk_m_sig: List[Tuple[G1Element, bytes32, G2Element]] = []
        sigs_to_cache: List[HeaderBlock] = []
        blocks_to_cache: List[Tuple[bytes32, uint32]] = []

        signatures_to_validate: int = 30
        for idx in range(len(blocks)):
            en_block = blocks[idx]
            if idx < signatures_to_validate and not peer_request_cache.in_block_signatures_validated(en_block):
                # Validate that the block is buried in the foliage by checking the signatures
                pk_m_sig.append(
                    (
                        en_block.reward_chain_block.proof_of_space.plot_public_key,
                        en_block.foliage.foliage_block_data.get_hash(),
                        en_block.foliage.foliage_block_data_signature,
                    )
                )
                sigs_to_cache.append(en_block)

            # This is the reward chain challenge. If this is in the cache, it means the prev block
            # has been validated. We must at least check the first block to ensure they are connected
            reward_chain_hash: bytes32 = en_block.reward_chain_block.reward_chain_ip_vdf.challenge
            if idx != 0 and peer_request_cache.in_blocks_validated(reward_chain_hash):
                # As soon as we see a block we have already concluded is in the chain, we can quit.
                if idx > signatures_to_validate:
                    break
            else:
                # Validate that the block is committed to by the weight proof
                if idx == 0:
                    prev_block_rc_hash: bytes32 = block.reward_chain_block.get_hash()
                    prev_hash = block.header_hash
                else:
                    prev_block_rc_hash = blocks[idx - 1].reward_chain_block.get_hash()
                    prev_hash = blocks[idx - 1].header_hash

                if not en_block.prev_header_hash == prev_hash:
                    self.log.error("Failed validation 5")
                    return False

                if len(en_block.finished_sub_slots) > 0:
                    reversed_slots = en_block.finished_sub_slots.copy()
                    reversed_slots.reverse()
                    for slot_idx, slot in enumerate(reversed_slots[:-1]):
                        hash_val = reversed_slots[slot_idx + 1].reward_chain.get_hash()
                        if not hash_val == slot.reward_chain.end_of_slot_vdf.challenge:
                            self.log.error("Failed validation 6")
                            return False
                    if not prev_block_rc_hash == reversed_slots[-1].reward_chain.end_of_slot_vdf.challenge:
                        self.log.error("Failed validation 7")
                        return False
                else:
                    if not prev_block_rc_hash == reward_chain_hash:
                        self.log.error("Failed validation 8")
                        return False
                blocks_to_cache.append((reward_chain_hash, en_block.height))

        agg_sig: G2Element = AugSchemeMPL.aggregate([sig for (_, _, sig) in pk_m_sig])
        if not AugSchemeMPL.aggregate_verify([pk for (pk, _, _) in pk_m_sig], [m for (_, m, _) in pk_m_sig], agg_sig):
            self.log.error("Failed signature validation")
            return False
        for header_block in sigs_to_cache:
            peer_request_cache.add_to_block_signatures_validated(header_block)
        for reward_chain_hash, height in blocks_to_cache:
            peer_request_cache.add_to_blocks_validated(reward_chain_hash, height)
        return True

    async def fetch_puzzle_solution(
        self, height: uint32, coin: Coin, peer: Optional[WSChiaConnection] = None
    ) -> CoinSpend:
        if peer is None:
            peer = self.get_full_node_peer()
        if peer is None:
            raise ValueError("Could not find any peers to request puzzle and solution from")
        solution_response = await peer.request_puzzle_solution(
            wallet_protocol.RequestPuzzleSolution(coin.name(), height)
        )
        if solution_response is None or not isinstance(solution_response, wallet_protocol.RespondPuzzleSolution):
            raise ValueError(f"Was not able to obtain solution {solution_response}")
        assert solution_response.response.puzzle.get_tree_hash() == coin.puzzle_hash
        assert solution_response.response.coin_name == coin.name()

        return CoinSpend(
            coin,
            solution_response.response.puzzle,
            solution_response.response.solution,
        )

    async def get_coin_state(
        self, coin_names: List[bytes32], fork_height: Optional[uint32] = None, peer: Optional[WSChiaConnection] = None
    ) -> List[CoinState]:
        if peer is None:
            peer = self.get_full_node_peer()
        if peer is None:
            raise ValueError("Could not find any peers to request puzzle and solution from")

        msg = wallet_protocol.RegisterForCoinUpdates(coin_names, uint32(0))
        coin_state: Optional[RespondToCoinUpdates] = await peer.register_interest_in_coin(msg)
        assert coin_state is not None

        if not self.is_trusted(peer):
            valid_list = []
            for coin in coin_state.coin_states:
                valid = await self.validate_received_state_from_peer(
                    coin, peer, self.get_cache_for_peer(peer), fork_height
                )
                if valid:
                    valid_list.append(coin)
            return valid_list

        return coin_state.coin_states

    async def fetch_children(
        self, coin_name: bytes32, fork_height: Optional[uint32] = None, peer: Optional[WSChiaConnection] = None
    ) -> List[CoinState]:
        if peer is None:
            peer = self.get_full_node_peer()
        if peer is None:
            raise ValueError("Could not find any peers to request puzzle and solution from")
        response: Optional[wallet_protocol.RespondChildren] = await peer.request_children(
            wallet_protocol.RequestChildren(coin_name)
        )
        if response is None or not isinstance(response, wallet_protocol.RespondChildren):
            raise ValueError(f"Was not able to obtain children {response}")

        if not self.is_trusted(peer):
            request_cache = self.get_cache_for_peer(peer)
            validated = []
            for state in response.coin_states:
                valid = await self.validate_received_state_from_peer(state, peer, request_cache, fork_height)
                if valid:
                    validated.append(state)
            return validated
        return response.coin_states

    # For RPC only. You should use wallet_state_manager.add_pending_transaction for normal wallet business.
    async def push_tx(self, spend_bundle):
        msg = make_msg(
            ProtocolMessageTypes.send_transaction,
            wallet_protocol.SendTransaction(spend_bundle),
        )
        full_nodes = self.server.get_full_node_connections()
        for peer in full_nodes:
            await peer.send_message(msg)<|MERGE_RESOLUTION|>--- conflicted
+++ resolved
@@ -693,17 +693,7 @@
                             if self._wallet_state_manager is None:
                                 return
                             try:
-<<<<<<< HEAD
-                                await self.wallet_state_manager.db_wrapper.begin_transaction()
-                                await self.wallet_state_manager.new_coin_state(
-                                    valid_states,
-                                    peer,
-                                    fork_height,
-                                    in_transaction=True,
-                                )
-=======
                                 await self.wallet_state_manager.new_coin_state(valid_states, peer, fork_height)
->>>>>>> 8ec56d19
 
                                 if update_finished_height:
                                     if len(cs_heights) == 1:
@@ -743,12 +733,7 @@
                 async with self.wallet_state_manager.db_wrapper.write_db():
                     try:
                         self.log.info(f"new coin state received ({idx}-" f"{idx + len(states) - 1}/ {len(items)})")
-<<<<<<< HEAD
-                        await self.wallet_state_manager.db_wrapper.begin_transaction()
-                        await self.wallet_state_manager.new_coin_state(states, peer, fork_height, in_transaction=True)
-=======
                         await self.wallet_state_manager.new_coin_state(states, peer, fork_height)
->>>>>>> 8ec56d19
                         await self.wallet_state_manager.blockchain.set_finished_sync_up_to(
                             last_change_height_cs(states[-1]) - 1
                         )
