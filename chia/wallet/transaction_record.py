--- conflicted
+++ resolved
@@ -1,9 +1,5 @@
 from dataclasses import dataclass
-<<<<<<< HEAD
 from typing import Generic, List, Optional, Tuple, TypeVar
-=======
-from typing import List, Optional, Tuple, Dict
->>>>>>> 89f15f59
 
 from chia.consensus.coinbase import pool_parent_id, farmer_parent_id
 from chia.types.blockchain_format.coin import Coin
